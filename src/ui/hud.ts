--- conflicted
+++ resolved
@@ -585,14 +585,12 @@
 
 // Show player elimination message (temporary notification, not full game over)
 function showGameOverMessage(playerId: string): void {
-<<<<<<< HEAD
+  // Only show for local player
+  const isLocalPlayer = localStorage.getItem('playerId') === playerId;
+  if (!isLocalPlayer) return;
+  
   // Get player nickname
-  let playerNickname = 'Player';
-  
-  // If this is the local player, use their nickname
-  if (playerId === localStorage.getItem('playerId')) {
-    playerNickname = localStorage.getItem('playerNickname') || 'You';
-  }
+  let playerNickname = localStorage.getItem('playerNickname') || 'You';
   
   // Create overlay with Egyptian theme
   const overlay = document.createElement('div');
@@ -606,6 +604,7 @@
   overlay.style.alignItems = 'center';
   overlay.style.justifyContent = 'center';
   overlay.style.zIndex = '1000';
+  overlay.style.animation = 'fade-in 0.5s ease-in';
   
   // Create message box with Egyptian theme
   const messageBox = document.createElement('div');
@@ -617,6 +616,7 @@
   messageBox.style.textAlign = 'center';
   messageBox.style.boxShadow = '0 0 20px rgba(212, 175, 55, 0.5)';
   messageBox.style.position = 'relative';
+  messageBox.style.animation = 'message-box-animation 0.5s ease-out';
   
   // Add Egyptian decorative elements to the box
   const topDecoration = document.createElement('div');
@@ -626,7 +626,7 @@
   topDecoration.style.width = '100%';
   topDecoration.style.textAlign = 'center';
   topDecoration.style.fontSize = '24px';
-  topDecoration.innerHTML = '&#160; &#160; &#160;';
+  topDecoration.innerHTML = '&#9779; &#8753; &#8752; &#9779;';
   topDecoration.style.color = '#d4af37';
   messageBox.appendChild(topDecoration);
   
@@ -637,7 +637,7 @@
   bottomDecoration.style.width = '100%';
   bottomDecoration.style.textAlign = 'center';
   bottomDecoration.style.fontSize = '24px';
-  bottomDecoration.innerHTML = '&#160; &#160; &#160;';
+  bottomDecoration.innerHTML = '&#9779; &#8753; &#8752; &#9779;';
   bottomDecoration.style.color = '#d4af37';
   messageBox.appendChild(bottomDecoration);
   
@@ -677,7 +677,7 @@
   hieroglyphics.style.fontSize = '24px';
   hieroglyphics.style.color = '#d4af37';
   hieroglyphics.style.margin = '15px 0';
-  hieroglyphics.innerHTML = '&#160; &#160; &#160; &#160; &#160; &#160;';
+  hieroglyphics.innerHTML = '&#x1330C; &#x13171; &#x131CB; &#x133BC; &#x1337F; &#x1344F;';
   messageBox.appendChild(hieroglyphics);
   
   // Create play again button with Egyptian theme
@@ -715,78 +715,44 @@
     // Emit game reset event
     eventBus.emit('game:reset', {});
   });
-=======
-  // Only show for local player
-  const isLocalPlayer = localStorage.getItem('playerId') === playerId;
-  if (!isLocalPlayer) return;
-  
-  // Create elimination notification
-  const notification = document.createElement('div');
-  notification.className = 'player-eliminated-notification';
-  notification.style.cssText = `
-    position: fixed;
-    top: 50%;
-    left: 50%;
-    transform: translate(-50%, -50%);
-    background-color: rgba(255, 0, 0, 0.8);
-    color: white;
-    padding: 20px 40px;
-    border-radius: 10px;
-    font-family: 'Arial', sans-serif;
-    font-size: 24px;
-    font-weight: bold;
-    text-align: center;
-    z-index: 1000;
-    animation: fade-in-out 2s ease-in-out forwards;
-    pointer-events: none;
-  `;
-  
-  // Set message
-  notification.textContent = 'YOU LOST! No lives remaining';
->>>>>>> 70f3354c
   
   // Add animations if not already added
-  if (!document.getElementById('player-eliminated-animations')) {
+  if (!document.getElementById('game-over-animations')) {
     const styleEl = document.createElement('style');
-    styleEl.id = 'player-eliminated-animations';
+    styleEl.id = 'game-over-animations';
     styleEl.textContent = `
-<<<<<<< HEAD
       @keyframes fade-in {
         0% { opacity: 0; }
         100% { opacity: 1; }
       }
       
+      @keyframes message-box-animation {
+        0% { opacity: 0; transform: scale(0.8); }
+        70% { opacity: 1; transform: scale(1.05); }
+        100% { transform: scale(1); }
+      }
+      
       @keyframes pulse {
         0% { transform: scale(1); text-shadow: 0 0 10px rgba(245, 231, 193, 0.5); }
         100% { transform: scale(1.03); text-shadow: 0 0 20px rgba(212, 175, 55, 0.8), 0 0 30px rgba(245, 231, 193, 0.5); }
-=======
-      @keyframes fade-in-out {
-        0% { opacity: 0; transform: translate(-50%, -50%) scale(0.8); }
-        20% { opacity: 1; transform: translate(-50%, -50%) scale(1.1); }
-        80% { opacity: 1; transform: translate(-50%, -50%) scale(1); }
-        100% { opacity: 0; transform: translate(-50%, -50%) scale(0.8); }
->>>>>>> 70f3354c
       }
     `;
     document.head.appendChild(styleEl);
   }
   
-<<<<<<< HEAD
   // Add message box to overlay
   overlay.appendChild(messageBox);
   
-  // Add overlay to body with fade-in animation
-  overlay.style.animation = 'fade-in 0.5s ease-in';
+  // Add overlay to body
   document.body.appendChild(overlay);
-=======
-  // Add to body
-  document.body.appendChild(notification);
-  
-  // Remove after animation completes
+  
+  // Auto-remove after a delay if user doesn't click Play Again
+  // This is optional - you can remove this if you want the user to explicitly click Play Again
+  /*
   setTimeout(() => {
-    if (notification.parentNode) {
-      notification.parentNode.removeChild(notification);
-    }
-  }, 2000);
->>>>>>> 70f3354c
+    if (overlay.parentNode) {
+      overlay.parentNode.removeChild(overlay);
+    }
+  }, 10000); // 10 seconds
+  */
 }